module LuxLib

using ChainRulesCore, Markdown, NNlib, Random, Statistics
import ChainRulesCore as CRC

using KernelAbstractions
import KernelAbstractions as KA

<<<<<<< HEAD
using CUDA, NNlibCUDA  # CUDA Support
=======
using CUDA, CUDAKernels, NNlibCUDA  # CUDA Support
>>>>>>> c094f972

# Extensions
if !isdefined(Base, :get_extension)
    using Requires
end

function __init__()
    @static if !isdefined(Base, :get_extension)
        # Handling AD Packages
        ## Handling ForwardDiff
        @require ForwardDiff="f6369f11-7733-5829-9624-2563aa707210" begin include("../ext/LuxLibForwardDiffExt.jl") end
        ## Handling Tracker
        @require Tracker="9f7883ad-71c0-57eb-9f7f-b5c9e6d3789c" begin include("../ext/LuxLibTrackerExt.jl") end
        ## Handling ReverseDiff
        @require ReverseDiff="37e2e3b7-166d-5795-8a7a-e32c996b4267" begin include("../ext/LuxLibReverseDiffExt.jl") end
    end
end

include("utils.jl")

include("deprecated.jl")

# Low-Level Implementations
include("impl/groupnorm.jl")
include("impl/normalization.jl")

# User Facing
include("api/batchnorm.jl")
include("api/dropout.jl")
include("api/groupnorm.jl")
include("api/instancenorm.jl")
include("api/layernorm.jl")

# Exports
export batchnorm, groupnorm, instancenorm, layernorm
export alpha_dropout, dropout

end<|MERGE_RESOLUTION|>--- conflicted
+++ resolved
@@ -6,11 +6,7 @@
 using KernelAbstractions
 import KernelAbstractions as KA
 
-<<<<<<< HEAD
 using CUDA, NNlibCUDA  # CUDA Support
-=======
-using CUDA, CUDAKernels, NNlibCUDA  # CUDA Support
->>>>>>> c094f972
 
 # Extensions
 if !isdefined(Base, :get_extension)
