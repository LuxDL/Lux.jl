--- conflicted
+++ resolved
@@ -15,11 +15,7 @@
 end
 
 groups = if GROUP == "All"
-<<<<<<< HEAD
-    ["Lux", "Boltz", "BruLux"]
-=======
     ["Lux", "Boltz", "LuxLib", "Flux2Lux"]
->>>>>>> 32ef3cbd
 else
     [GROUP]
 end
