name: CI
on:
  pull_request:
    branches:
      - main
  push:
    branches:
      - main
concurrency:
  # Skip intermediate builds: always.
  # Cancel intermediate builds: only if it is a pull request build.
  group: ${{ github.workflow }}-${{ github.ref }}
  cancel-in-progress: ${{ startsWith(github.ref, 'refs/pull/') }}
jobs:
  test:
    runs-on: ubuntu-latest
    strategy:
      fail-fast: false
      matrix:
        group:
<<<<<<< HEAD
          - Lux    # Core Framework
          - Boltz  # Prebuilt Models using Lux
          - BruLux # Experimental Integration with Brutus
=======
          - Lux       # Core Framework
          - Boltz     # Prebuilt Models using Lux
          - LuxLib    # Backend of Lux
          - Flux2Lux  # Flux2Lux Converter
>>>>>>> 32ef3cbd
        version:
          - '1.6'      # JET tests are disabled on 1.6
          - '1.7'
          - '1.8'
    steps:
      - uses: actions/checkout@v2
      - uses: julia-actions/setup-julia@v1
        with:
          version: ${{ matrix.version }}
      - uses: actions/cache@v1
        env:
          cache-name: cache-artifacts
        with:
          path: ~/.julia/artifacts
          key: ${{ runner.os }}-test-${{ env.cache-name }}-${{ hashFiles('**/Project.toml') }}
          restore-keys: |
            ${{ runner.os }}-test-${{ env.cache-name }}-
            ${{ runner.os }}-test-
            ${{ runner.os }}-
      - uses: julia-actions/julia-buildpkg@v1
      - uses: julia-actions/julia-runtest@v1
        env:
          GROUP: ${{ matrix.group }}
      - uses: julia-actions/julia-processcoverage@v1
      - uses: codecov/codecov-action@v2
        with:
          files: lcov.info<|MERGE_RESOLUTION|>--- conflicted
+++ resolved
@@ -18,16 +18,10 @@
       fail-fast: false
       matrix:
         group:
-<<<<<<< HEAD
-          - Lux    # Core Framework
-          - Boltz  # Prebuilt Models using Lux
-          - BruLux # Experimental Integration with Brutus
-=======
           - Lux       # Core Framework
           - Boltz     # Prebuilt Models using Lux
           - LuxLib    # Backend of Lux
           - Flux2Lux  # Flux2Lux Converter
->>>>>>> 32ef3cbd
         version:
           - '1.6'      # JET tests are disabled on 1.6
           - '1.7'
